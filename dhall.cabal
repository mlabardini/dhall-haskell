--- conflicted
+++ resolved
@@ -164,11 +164,7 @@
         exceptions                  >= 0.8.3    && < 0.11,
         directory                   >= 1.3      && < 1.4 ,
         filepath                    >= 1.4      && < 1.5 ,
-<<<<<<< HEAD
-        formatting                  >= 6.2      && < 6.4 ,
-=======
         formatting                  >= 6.3      && < 6.4 ,
->>>>>>> 796c008e
         http-client                 >= 0.4.30   && < 0.6 ,
         http-client-tls             >= 0.2.0    && < 0.4 ,
         insert-ordered-containers   >= 0.1.0.1  && < 0.3 ,
